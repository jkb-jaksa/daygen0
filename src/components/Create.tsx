--- conflicted
+++ resolved
@@ -2,13 +2,8 @@
 // Note: Video generation functions are kept for future backend integration
 import React, { useRef, useState, useEffect, useMemo, useCallback, useLayoutEffect, lazy, Suspense } from "react";
 import { createPortal } from "react-dom";
-<<<<<<< HEAD
-import { Wand2, X, Sparkles, Film, Package, Loader2, Plus, Settings, Download, Image as ImageIcon, Video as VideoIcon, User, Volume2, Edit, Copy, Heart, Upload, Trash2, Folder as FolderIcon, FolderPlus, ArrowLeft, ChevronLeft, ChevronRight, ChevronDown, Camera, Check, Square, Minus, MoreHorizontal, Share2, RefreshCw, Globe, Lock, Palette, Shapes, Bookmark, BookmarkIcon, BookmarkPlus, Info, MessageCircle, Scan, LayoutGrid, AlertCircle } from "lucide-react";
-import { useNavigate, useLocation } from "react-router-dom";
-=======
 import { Wand2, X, Sparkles, Film, Package, Loader2, Plus, Settings, Download, Image as ImageIcon, Video as VideoIcon, User, Volume2, Edit, Copy, Heart, Upload, Trash2, Folder as FolderIcon, FolderPlus, ArrowLeft, ChevronLeft, ChevronRight, ChevronDown, Camera, Check, Square, Minus, MoreHorizontal, Share2, RefreshCw, Globe, Lock, Palette, Shapes, Bookmark, BookmarkIcon, BookmarkPlus, Info, MessageCircle, Scan, LayoutGrid } from "lucide-react";
 import { useNavigate, useLocation, useParams } from "react-router-dom";
->>>>>>> 85d3bc1c
 import { useGeminiImageGeneration } from "../hooks/useGeminiImageGeneration";
 import type {
   GeneratedImage,
@@ -33,7 +28,6 @@
 import { useAuth } from "../auth/useAuth";
 const ModelBadge = lazy(() => import("./ModelBadge"));
 const AvatarCreationModal = lazy(() => import("./avatars/AvatarCreationModal"));
-import MessageModal from "./modals/MessageModal";
 const ProductCreationModal = lazy(() => import("./products/ProductCreationModal"));
 import { usePromptHistory } from "../hooks/usePromptHistory";
 import { useSavedPrompts } from "../hooks/useSavedPrompts";
@@ -722,36 +716,6 @@
   const [isDraggingProduct, setIsDraggingProduct] = useState(false);
   const [isDraggingOverProductButton, setIsDraggingOverProductButton] = useState(false);
 
-  // Message modal state
-  const [modalState, setModalState] = useState<{
-    isOpen: boolean;
-    title: string;
-    message: string;
-    icon: React.ComponentType<{ className?: string }>;
-    iconColor: string;
-  }>({
-    isOpen: false,
-    title: '',
-    message: '',
-    icon: AlertCircle as React.ComponentType<{ className?: string }>,
-    iconColor: 'text-theme-text'
-  });
-
-  // Helper function to show modal
-  const showModal = (title: string, message: string, icon: React.ComponentType<{ className?: string }> = AlertCircle, iconColor: string = 'text-theme-text') => {
-    setModalState({
-      isOpen: true,
-      title,
-      message,
-      icon,
-      iconColor
-    });
-  };
-
-  const closeModal = () => {
-    setModalState(prev => ({ ...prev, isOpen: false }));
-  };
-
   useEffect(() => {
     if (!isStyleModalOpen || typeof document === 'undefined') {
       return;
@@ -2987,12 +2951,7 @@
     if (!file) return;
 
     if (!file.type.startsWith('image/')) {
-      showModal(
-        'Invalid File Type',
-        'Please select an image file',
-        AlertCircle,
-        'text-orange-400'
-      );
+      alert('Please select an image file');
       return;
     }
     
@@ -3041,12 +3000,7 @@
       handleSetFolderThumbnail(folderThumbnailDialog.folderId, fileUrl);
     } catch (error) {
       debugError('Error processing thumbnail:', error);
-      showModal(
-        'Processing Error',
-        'Error processing thumbnail',
-        AlertCircle,
-        'text-red-400'
-      );
+      alert('Error processing thumbnail');
     }
   };
 
@@ -3254,12 +3208,7 @@
       focusPromptBar();
     } catch (error) {
       debugError('Error setting image as reference:', error);
-      showModal(
-        'Reference Error',
-        'Failed to set image as reference. Please try again.',
-        AlertCircle,
-        'text-red-400'
-      );
+      alert('Failed to set image as reference. Please try again.');
     }
   };
 
@@ -4139,12 +4088,7 @@
       
       debugLog('Selected file:', file.name);
     } else {
-      showModal(
-        'Invalid File',
-        'Please select a valid image file.',
-        AlertCircle,
-        'text-orange-400'
-      );
+      alert('Please select a valid image file.');
     }
   };
 
@@ -4804,12 +4748,7 @@
   const handleGenerateHailuoVideo = async () => {
     const trimmedPrompt = prompt.trim();
     if (!trimmedPrompt && !hailuoFirstFrame && !hailuoLastFrame) {
-      showModal(
-        'Missing Input',
-        'Provide a prompt or start/end frame for Hailuo 02 video generation.',
-        AlertCircle,
-        'text-orange-400'
-      );
+      alert('Provide a prompt or start/end frame for Hailuo 02 video generation.');
       return;
     }
 
@@ -5003,12 +4942,7 @@
   const handleGenerateImage = async () => {
     const trimmedPrompt = prompt.trim();
     if (!trimmedPrompt) {
-      showModal(
-        'Missing Prompt',
-        'Please enter a prompt for image generation.',
-        AlertCircle,
-        'text-orange-400'
-      );
+      alert('Please enter a prompt for image generation.');
       return;
     }
 
@@ -5016,12 +4950,7 @@
 
     // Check if model is supported
     if (isComingSoon) {
-      showModal(
-        'Coming Soon',
-        'This model is coming soon! Currently only Gemini, Flux 1.1, ChatGPT, Ideogram, Qwen, Runway, Runway Video, Wan 2.2 Video, Kling Video, Hailuo 02, Reve, Recraft, Veo, and Seedance models are available.',
-        Info,
-        'text-cyan-400'
-      );
+      alert('This model is coming soon! Currently only Gemini, Flux 1.1, ChatGPT, Ideogram, Qwen, Runway, Runway Video, Wan 2.2 Video, Kling Video, Hailuo 02, Reve, Recraft, Veo, and Seedance models are available.');
       return;
     }
 
@@ -9029,12 +8958,7 @@
                           key={model.name}
                           onClick={() => {
                             if (isComingSoon) {
-                              showModal(
-                                'Coming Soon',
-                                'This model is coming soon! Currently only Gemini 2.5 Flash, Flux 1.1, ChatGPT, Ideogram, Qwen, Runway, Wan 2.2 Video, Hailuo 02, Reve, Recraft, and Luma models are available.',
-                                Info,
-                                'text-cyan-400'
-                              );
+                              alert('This model is coming soon! Currently only Gemini 2.5 Flash, Flux 1.1, ChatGPT, Ideogram, Qwen, Runway, Wan 2.2 Video, Hailuo 02, Reve, Recraft, and Luma models are available.');
                               return;
                             }
                             handleModelSelect(model.name);
@@ -10386,16 +10310,6 @@
         
 
       </header>
-
-      {/* Message Modal */}
-      <MessageModal
-        isOpen={modalState.isOpen}
-        onClose={closeModal}
-        title={modalState.title}
-        message={modalState.message}
-        icon={modalState.icon}
-        iconColor={modalState.iconColor}
-      />
     </div>
   );
 };

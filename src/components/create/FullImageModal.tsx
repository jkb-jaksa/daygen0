--- conflicted
+++ resolved
@@ -88,7 +88,7 @@
 };
 
 const FullImageModal = memo(() => {
-  const { state, filteredItems, addImage, closeFullSize, moveFullSize, openFullSize } = useGallery();
+  const { state, setFullSizeImage, filteredItems, addImage } = useGallery();
   const { addActiveJob, updateJobStatus, removeActiveJob } = useGeneration();
   const { variateImage: variateImageHook } = useRecraftImageGeneration();
   const { 
@@ -103,6 +103,8 @@
     handleImageActionMenu,
     handleDownloadImage,
     handleAddToFolder,
+    syncJobUrlForImage,
+    clearJobUrl 
   } = useGalleryActions();
   
   const location = useLocation();
@@ -219,36 +221,44 @@
   // Handle category selection
   const handleSelectCategory = useCallback((category: string) => {
     navigate(`/app/${category}`);
-    closeFullSize();
-  }, [navigate, closeFullSize]);
+    clearJobUrl();
+  }, [navigate, clearJobUrl]);
   
   // Handle open my folders
   const handleOpenMyFolders = useCallback(() => {
-<<<<<<< HEAD
-    navigate('/gallery');
-    closeFullSize();
-  }, [navigate, closeFullSize]);
-=======
     navigate('/app/gallery');
     clearJobUrl();
   }, [navigate, clearJobUrl]);
->>>>>>> 41af3ed7
   
   // Handle previous image (with wraparound)
   const handlePrevious = useCallback(() => {
-    moveFullSize(-1);
-  }, [moveFullSize]);
+    const totalItems = filteredItems.length;
+    if (totalItems === 0) return;
+    
+    const newIndex = fullSizeIndex > 0 ? fullSizeIndex - 1 : totalItems - 1;
+    const prevImage = filteredItems[newIndex];
+    if (prevImage) {
+      setFullSizeImage(prevImage, newIndex);
+    }
+  }, [fullSizeIndex, filteredItems, setFullSizeImage]);
 
   // Handle next image (with wraparound)
   const handleNext = useCallback(() => {
-    moveFullSize(1);
-  }, [moveFullSize]);
+    const totalItems = filteredItems.length;
+    if (totalItems === 0) return;
+    
+    const newIndex = fullSizeIndex < totalItems - 1 ? fullSizeIndex + 1 : 0;
+    const nextImage = filteredItems[newIndex];
+    if (nextImage) {
+      setFullSizeImage(nextImage, newIndex);
+    }
+  }, [fullSizeIndex, filteredItems, setFullSizeImage]);
 
   // Handle escape key
   useEffect(() => {
     const handleEscape = (event: KeyboardEvent) => {
       if (event.key === 'Escape' && open) {
-        closeFullSize();
+        clearJobUrl();
       }
     };
     
@@ -259,7 +269,7 @@
     return () => {
       document.removeEventListener('keydown', handleEscape);
     };
-  }, [open, closeFullSize]);
+  }, [open, clearJobUrl]);
   
   // Handle click outside
   useEffect(() => {
@@ -293,7 +303,7 @@
       // Don't close if clicking inside the modal or sidebar
       if (!isInsideModal && !isInsideSidebar) {
         console.log('[FullImageModal] Closing modal - click outside modal and sidebar');
-        closeFullSize();
+        clearJobUrl();
       } else {
         console.log('[FullImageModal] Keeping modal open - click inside modal or sidebar');
       }
@@ -304,7 +314,7 @@
     return () => {
       document.removeEventListener('mousedown', handleClickOutside);
     };
-  }, [open, closeFullSize]);
+  }, [open, clearJobUrl]);
   
   // Handle keyboard navigation
   useEffect(() => {
@@ -319,7 +329,7 @@
           handleNext();
           break;
         case 'Escape':
-          closeFullSize();
+          clearJobUrl();
           break;
       }
     };
@@ -331,7 +341,15 @@
     return () => {
       document.removeEventListener('keydown', handleKeyDown);
     };
-  }, [open, fullSizeImage, handlePrevious, handleNext, closeFullSize]);
+  }, [open, fullSizeImage, handlePrevious, handleNext, clearJobUrl]);
+
+  // Keep the job route in sync with the currently focused image
+  useEffect(() => {
+    if (!open || !fullSizeImage) {
+      return;
+    }
+    syncJobUrlForImage(fullSizeImage);
+  }, [open, fullSizeImage, syncJobUrlForImage]);
 
   // Close modal after successful deletion (item removed from gallery)
   useEffect(() => {
@@ -348,9 +366,9 @@
     
     // If item no longer exists in gallery, close the modal
     if (!stillExists) {
-      closeFullSize();
-    }
-  }, [filteredItems, fullSizeImage, open, closeFullSize]);
+      clearJobUrl();
+    }
+  }, [filteredItems, fullSizeImage, open, clearJobUrl]);
   
   // Load avatars and products from storage
   useEffect(() => {
@@ -571,23 +589,23 @@
     e.stopPropagation();
     if (fullSizeImage) {
       handleUseAsReference(fullSizeImage);
-      closeFullSize();
-    }
-  }, [fullSizeImage, handleUseAsReference, closeFullSize]);
+      clearJobUrl();
+    }
+  }, [fullSizeImage, handleUseAsReference, clearJobUrl]);
   
   const handleReusePromptClick = useCallback((e: React.MouseEvent) => {
     e.stopPropagation();
     if (fullSizeImage) {
       handleReusePrompt(fullSizeImage);
-      closeFullSize();
-    }
-  }, [fullSizeImage, handleReusePrompt, closeFullSize]);
+      clearJobUrl();
+    }
+  }, [fullSizeImage, handleReusePrompt, clearJobUrl]);
   
   const handleMakeVideoClick = useCallback((e: React.MouseEvent) => {
     e.stopPropagation();
     handleMakeVideo();
-    closeFullSize();
-  }, [handleMakeVideo, closeFullSize]);
+    clearJobUrl();
+  }, [handleMakeVideo, clearJobUrl]);
   
   // Handle toggle edit menu
   const handleToggleEditMenu = useCallback((menuId: string, anchor: HTMLElement) => {
@@ -622,18 +640,18 @@
   const handleUseReference = useCallback(() => {
     if (fullSizeImage) {
       handleUseAsReference(fullSizeImage);
-      closeFullSize();
+      clearJobUrl();
     }
     handleCloseEditMenu();
-  }, [fullSizeImage, handleUseAsReference, closeFullSize, handleCloseEditMenu]);
+  }, [fullSizeImage, handleUseAsReference, clearJobUrl, handleCloseEditMenu]);
   
   const handleReuse = useCallback(() => {
     if (fullSizeImage) {
       handleReusePrompt(fullSizeImage);
-      closeFullSize();
+      clearJobUrl();
     }
     handleCloseEditMenu();
-  }, [fullSizeImage, handleReusePrompt, closeFullSize, handleCloseEditMenu]);
+  }, [fullSizeImage, handleReusePrompt, clearJobUrl, handleCloseEditMenu]);
   
   const handleVideo = useCallback(() => {
     handleMakeVideo();
@@ -988,7 +1006,7 @@
           const sidebarEl = sidebarRef.current;
           const target = e.target as Node;
           if (!modalEl?.contains(target) && !sidebarEl?.contains(target)) {
-            closeFullSize();
+            clearJobUrl();
           }
         }}
       >
@@ -1300,7 +1318,7 @@
 
             {/* Close button - positioned on right side of image */}
             <button
-              onClick={closeFullSize}
+              onClick={clearJobUrl}
               className="absolute -top-3 -right-3 p-1.5 rounded-full bg-[color:var(--glass-dark-bg)] text-theme-white hover:text-theme-text backdrop-blur-sm transition-colors duration-200"
               aria-label="Close"
             >
@@ -1665,7 +1683,8 @@
             onNavigate={(index) => {
               const next = filteredItems[index];
               if (next) {
-                openFullSize(next, index);
+                setFullSizeImage(next, index);
+                syncJobUrlForImage(next);
               }
             }}
             className="z-[130]"

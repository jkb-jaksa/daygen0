--- conflicted
+++ resolved
@@ -83,9 +83,6 @@
 };
 
 export default function CreateRefactored() {
-<<<<<<< HEAD
-  const { state, setImageActionMenu, setBulkActionsMenu, addImage, setNewFolderDialog, setAddToFolderDialog, setFolderThumbnailDialog, removeFolder, setFolders, addFolder, filteredItems, setDownloadConfirmation } = useGallery();
-=======
   const {
     state,
     setImageActionMenu,
@@ -100,7 +97,6 @@
     addImagesToFolder,
     setSelectedImagesForFolder,
   } = useGallery();
->>>>>>> 7ce1269e
   const generation = useGeneration();
   const { selectedModel } = generation.state;
   const { setSelectedModel } = generation;
@@ -689,43 +685,8 @@
           onUnpublishConfirm={galleryActions.confirmUnpublish}
           onUnpublishCancel={galleryActions.cancelUnpublish}
           downloadConfirmation={state.downloadConfirmation}
-<<<<<<< HEAD
-          onDownloadConfirm={async () => {
-            const { downloadConfirmation } = state;
-            if (downloadConfirmation.count > 0) {
-              // Get selected items if in bulk mode, otherwise use the single item
-              const itemsToDownload = state.selectedItems.size > 0 
-                ? filteredItems.filter(item => {
-                    const itemId = item.jobId || item.r2FileId || item.url;
-                    return itemId && state.selectedItems.has(itemId);
-                  })
-                : filteredItems.slice(0, downloadConfirmation.count);
-              
-              // Download each item
-              for (const item of itemsToDownload) {
-                try {
-                  await galleryActions.handleDownloadImage(item);
-                } catch (error) {
-                  console.error('Error downloading item:', error);
-                }
-              }
-              
-              // Clear selection after download
-              if (state.selectedItems.size > 0) {
-                galleryActions.handleClearSelection();
-              }
-              
-              // Clear download confirmation
-              setDownloadConfirmation({ show: false, count: 0 });
-            }
-          }}
-          onDownloadCancel={() => {
-            setDownloadConfirmation({ show: false, count: 0 });
-          }}
-=======
           onDownloadConfirm={galleryActions.confirmBulkDownload}
           onDownloadCancel={galleryActions.cancelBulkDownload}
->>>>>>> 7ce1269e
           newFolderDialog={state.newFolderDialog}
           newFolderName={newFolderName}
           folders={state.folders}

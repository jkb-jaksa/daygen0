import { useCallback, useEffect, useMemo, useRef, useState } from "react";
import type { ChangeEvent } from "react";
import { useAuth } from "../auth/useAuth";
import { X } from "lucide-react";
import { useNavigate, useSearchParams } from "react-router-dom";
import ProfileCropModal from "./ProfileCropModal";
import { getPersistedValue, migrateKeyToIndexedDb } from "../lib/clientStorage";
import { debugError, debugLog } from "../utils/debug";
import { getDestinationLabel, safeResolveNext, consumePendingAuthRedirect } from "../utils/navigation";
import { ProfileCard } from "./account/ProfileCard";
import { AtAGlance } from "./account/AtAGlance";
import { useToast } from "../hooks/useToast";
import SubscriptionManager from "./payments/SubscriptionManager";
import AuthModal from "./AuthModal";

type GalleryItem = { url: string; prompt: string; model: string; timestamp: string; ownerId?: string };

type AccountAuthScreenProps = {
  nextPath?: string | null;
};

function AccountAuthScreen({ nextPath }: AccountAuthScreenProps) {
  const navigate = useNavigate();
  const [isModalOpen, setIsModalOpen] = useState(true);
  const closeReasonRef = useRef<"auth" | null>(null);

  const defaultMode = nextPath ? "login" : "signup";

  const handleAuthenticated = useCallback(() => {
    closeReasonRef.current = "auth";
  }, []);

  const handleClose = useCallback(() => {
    setIsModalOpen(false);

    if (closeReasonRef.current === "auth") {
      closeReasonRef.current = null;
      return;
    }

    navigate("/", { replace: true });
  }, [navigate]);

  useEffect(() => {
    setIsModalOpen(true);
    closeReasonRef.current = null;
  }, [nextPath]);

  return (
    <main className="min-h-screen bg-theme-black-subtle">
      <AuthModal
        open={isModalOpen}
        onClose={handleClose}
        defaultMode={defaultMode}
        onAuthenticated={handleAuthenticated}
      />
    </main>
  );
}

export default function Account() {
  const { user, updateProfile, uploadProfilePicture, removeProfilePicture, logOut, storagePrefix, isLoading } = useAuth();
  const { showToast } = useToast();
<<<<<<< HEAD

  const [name, setName] = useState(user?.displayName ?? "");
=======
>>>>>>> 02c816fb
  const [username, setUsername] = useState(user?.username ?? "");
  const [bio, setBio] = useState(user?.bio ?? "");
  const [gallery, setGallery] = useState<GalleryItem[]>([]);
  const [isUploadingPic, setIsUploadingPic] = useState(false);
  const [cropModalOpen, setCropModalOpen] = useState(false);
  const [imageToCrop, setImageToCrop] = useState<string | null>(null);
  const [uploadError, setUploadError] = useState<string | null>(null);
  const [saveError, setSaveError] = useState<string | null>(null);
  const [usernameTouched, setUsernameTouched] = useState(false);
  const [bioTouched, setBioTouched] = useState(false);
  const [isSavingProfile, setIsSavingProfile] = useState(false);
  const fileInputRef = useRef<HTMLInputElement>(null);
  const navigate = useNavigate();
  const [searchParams] = useSearchParams();
  const rawNext = searchParams.get("next");
  const [storedNextPath, setStoredNextPath] = useState<string | null>(null);

  useEffect(() => {
    if (rawNext) {
      setStoredNextPath(null);
      return;
    }
    const stored = consumePendingAuthRedirect();
    if (stored) {
      setStoredNextPath(stored);
    }
  }, [rawNext]);

  const effectiveNextSource = rawNext ?? storedNextPath ?? "/app";

  const sanitizedNextPath = useMemo(
    () => safeResolveNext(effectiveNextSource),
    [effectiveNextSource],
  );

  const destinationLabel = useMemo(
    () => getDestinationLabel(sanitizedNextPath),
    [sanitizedNextPath],
  );

  useEffect(() => {
    // Only update username if it hasn't been touched yet
    if (user?.username && username === "" && !usernameTouched) {
      setUsername(user.username);
    }
    // Only update bio if it hasn't been touched yet
    if (user?.bio && bio === "" && !bioTouched) {
      setBio(user.bio);
    }
  }, [username, bio, user?.username, user?.bio, usernameTouched, bioTouched]);

  useEffect(() => {
    let cancelled = false;

    const loadGallery = async () => {
      try {
        await migrateKeyToIndexedDb(storagePrefix, "gallery");
        const stored = await getPersistedValue<GalleryItem[]>(storagePrefix, "gallery");
        if (!cancelled && Array.isArray(stored)) {
          setGallery(stored);
        }
      } catch (error) {
        debugError("Account - Error loading gallery:", error);
      }
    };

    void loadGallery();

    return () => {
      cancelled = true;
    };
  }, [storagePrefix]);



  const resetFileInput = useCallback(() => {
    if (fileInputRef.current) {
      fileInputRef.current.value = "";
    }
  }, []);

  const releasePreview = useCallback(() => {
    setImageToCrop((prev) => {
      if (prev) {
        URL.revokeObjectURL(prev);
      }
      return null;
    });
  }, []);

  const handleCropModalClose = useCallback(() => {
    setCropModalOpen(false);
    releasePreview();
    resetFileInput();
  }, [releasePreview, resetFileInput]);

  useEffect(() => {
    return () => {
      if (imageToCrop) {
        URL.revokeObjectURL(imageToCrop);
      }
    };
  }, [imageToCrop]);

  const handleProfilePicUpload = (event: ChangeEvent<HTMLInputElement>) => {
    const file = event.target.files?.[0];
    if (!file) return;

    if (!file.type.startsWith("image/")) {
      setUploadError("Please choose an image file.");
      resetFileInput();
      return;
    }

    if (file.size > 5 * 1024 * 1024) {
      setUploadError("Image size must be less than 5MB.");
      resetFileInput();
      return;
    }

    setUploadError(null);
    releasePreview();

    const objectUrl = URL.createObjectURL(file);
    setImageToCrop(objectUrl);
    setCropModalOpen(true);
  };

  const handleCropComplete = useCallback(
    async (croppedImageBlob: Blob) => {
      setIsUploadingPic(true);
      setUploadError(null);

      try {
        const dataUrl = await new Promise<string>((resolve, reject) => {
          const reader = new FileReader();
          reader.onload = () => resolve((reader.result as string) ?? "");
          reader.onerror = () => reject(new Error("Failed to read cropped image"));
          reader.readAsDataURL(croppedImageBlob);
        });

        if (!dataUrl) {
          throw new Error("Empty cropped image data");
        }

        // Extract mime type from data URL
        const mimeType = dataUrl.match(/^data:([^;]+);/)?.[1] || 'image/png';

        await uploadProfilePicture(dataUrl, mimeType);
        showToast("Profile photo updated");
      } catch (error) {
        debugError("Account - Failed to process cropped image", error);
        setUploadError("We couldn't read that image. Re-upload or use a different format.");
      } finally {
        setIsUploadingPic(false);
      }
    },
    [showToast, uploadProfilePicture],
  );

  const handleRemoveProfilePic = useCallback(async () => {
    try {
      await removeProfilePicture();
      setUploadError(null);
      showToast("Profile photo removed");
    } catch (error) {
      debugError("Account - Failed to remove profile image", error);
      setUploadError("We could not remove that image. Please try again.");
    } finally {
      releasePreview();
      resetFileInput();
    }
  }, [releasePreview, resetFileInput, showToast, removeProfilePicture]);

  const trimmedUsername = useMemo(() => (username ?? "").trim().toLowerCase(), [username]);
  const trimmedBio = useMemo(() => (bio ?? "").trim(), [bio]);
  const currentUsername = useMemo(() => (user?.username ?? "").trim(), [user?.username]);
  const currentUserBio = useMemo(() => (user?.bio ?? "").trim(), [user?.bio]);

  const isUsernameValid = trimmedUsername.length >= 3 && trimmedUsername.length <= 30 && /^[a-z0-9][a-z0-9-]*[a-z0-9]$/.test(trimmedUsername);
  const isBioValid = trimmedBio.length <= 500;

  const isUsernameChanged = trimmedUsername !== currentUsername;
  const isBioChanged = trimmedBio !== currentUserBio;
  const isFormChanged = isUsernameChanged || isBioChanged;

  const canSaveProfile = isUsernameValid && isBioValid && !isSavingProfile;
  const usernameErrorMessage = trimmedUsername.length < 3
    ? "Profile URL must be at least 3 characters."
    : trimmedUsername.length > 30
      ? "Profile URL must be 30 characters or fewer."
      : "Must use only lowercase letters, numbers, and hyphens.";
  const bioErrorMessage = "Bio must be 500 characters or fewer.";


  const handleUsernameChange = useCallback(
    (value: string) => {
      setUsername(value);
      if (!usernameTouched) {
        setUsernameTouched(true);
      }
      if (saveError) {
        setSaveError(null);
      }
    },
    [usernameTouched, saveError],
  );

  const handleUsernameBlur = useCallback(() => {
    setUsernameTouched(true);
  }, []);

  const handleBioChange = useCallback(
    (value: string) => {
      setBio(value);
      if (!bioTouched) {
        setBioTouched(true);
      }
      if (saveError) {
        setSaveError(null);
      }
    },
    [bioTouched, saveError],
  );

  const handleBioBlur = useCallback(() => {
    setBioTouched(true);
  }, []);

  const handleSaveProfile = useCallback(async () => {
    setUsernameTouched(true);
    setBioTouched(true);

    if (!isUsernameValid) {
      setSaveError(usernameErrorMessage);
      return;
    }

    if (!isBioValid) {
      setSaveError(bioErrorMessage);
      return;
    }

    if (!isFormChanged) {
      showToast("Profile saved");
      return;
    }

    setIsSavingProfile(true);

    try {
      await updateProfile({
        username: trimmedUsername,
        bio: trimmedBio
      });
      setSaveError(null);

      if (sanitizedNextPath && sanitizedNextPath !== "/app") {
        debugLog("Account - redirecting after profile save to:", sanitizedNextPath);
        navigate(sanitizedNextPath, { replace: true });
      } else {
        showToast("Profile saved");
      }
    } catch (error) {
      debugError("Account - Failed to save profile", error);
      const message =
        error instanceof Error && error.message
          ? error.message
          : "We could not save your changes. Please try again.";
      setSaveError(message);
    } finally {
      setIsSavingProfile(false);
    }
  }, [
    isFormChanged,
    isUsernameValid,
    isBioValid,
    usernameErrorMessage,
    bioErrorMessage,
    navigate,
    sanitizedNextPath,
    showToast,
    trimmedUsername,
    trimmedBio,
    updateProfile,
  ]);

  const handleLogOut = useCallback(() => {
    logOut();
    navigate("/");
  }, [logOut, navigate]);

  const handleBack = useCallback(() => {
    if (window.history.length > 1) {
      navigate(-1);
    } else {
      navigate(sanitizedNextPath ?? "/app");
    }
  }, [navigate, sanitizedNextPath]);

  const handleProfileSubmit = useCallback(() => {
    void handleSaveProfile();
  }, [handleSaveProfile]);

  if (isLoading) {
    return (
      <main className="flex min-h-screen items-center justify-center bg-theme-black-subtle text-theme-text">
        <div className="flex flex-col items-center gap-3">
          <div className="h-8 w-8 animate-spin rounded-full border-2 border-theme-white/30 border-t-theme-white" aria-hidden="true" />
          <p className="font-raleway text-sm text-theme-white/70">Restoring your account...</p>
        </div>
      </main>
    );
  }

  // Don't auto-redirect when user clicks "My account" - let them see the account page
  // The next parameter will be used when they explicitly choose to return

  if (!user) {
    return <AccountAuthScreen nextPath={sanitizedNextPath ?? undefined} />;
  }

  // Show return button when there's a next parameter
  const showReturnButton = user && sanitizedNextPath && sanitizedNextPath !== "/app";

  return (
    <main className="min-h-screen text-theme-text px-6 lg:px-8 pt-[calc(var(--nav-h,4rem)+16px)] pb-8">
      <header className="max-w-5xl mx-auto mb-8">
        <div className="flex items-center justify-between">
          <div className="flex items-center gap-3">
            {showReturnButton && (
              <button
                onClick={handleBack}
                className="px-4 py-2 bg-theme-primary text-theme-black rounded-lg hover:bg-theme-primary/90 transition-colors font-raleway text-sm"
              >
                Return to {destinationLabel}
              </button>
            )}
          </div>
          <button
            onClick={handleBack}
            className="p-2 hover:bg-theme-dark/50 rounded-lg transition-colors group"
            title="Close account"
          >
            <X className="w-5 h-5 text-theme-white group-hover:text-theme-text transition-colors rounded-full" />
          </button>
        </div>
      </header>

      <section className="max-w-5xl mx-auto grid gap-8 md:grid-cols-2">
        <ProfileCard
          user={user}
          username={username}
          usernameTouched={usernameTouched}
          isUsernameValid={isUsernameValid}
          usernameErrorMessage={usernameErrorMessage}
          bio={bio}
          bioTouched={bioTouched}
          isBioValid={isBioValid}
          bioErrorMessage={bioErrorMessage}
          saveError={saveError}
          canSaveProfile={canSaveProfile}
          isSavingProfile={isSavingProfile}
          isUploadingPic={isUploadingPic}
          uploadError={uploadError}
          fileInputRef={fileInputRef}
          onProfilePicChange={handleProfilePicUpload}
          onRemoveProfilePic={handleRemoveProfilePic}
          onUsernameChange={handleUsernameChange}
          onUsernameBlur={handleUsernameBlur}
          onBioChange={handleBioChange}
          onBioBlur={handleBioBlur}
          onSaveProfile={handleProfileSubmit}
          onLogOut={handleLogOut}
        />

        <AtAGlance
          generatedCount={gallery.length}
        />
      </section>

      {/* Subscription Management */}
      <section className="max-w-5xl mx-auto mt-8">
        <SubscriptionManager />
      </section>

      <ProfileCropModal
        isOpen={cropModalOpen && Boolean(imageToCrop)}
        onClose={handleCropModalClose}
        imageSrc={imageToCrop ?? ""}
        onCropComplete={handleCropComplete}
      />
    </main>
  );
}<|MERGE_RESOLUTION|>--- conflicted
+++ resolved
@@ -61,11 +61,6 @@
 export default function Account() {
   const { user, updateProfile, uploadProfilePicture, removeProfilePicture, logOut, storagePrefix, isLoading } = useAuth();
   const { showToast } = useToast();
-<<<<<<< HEAD
-
-  const [name, setName] = useState(user?.displayName ?? "");
-=======
->>>>>>> 02c816fb
   const [username, setUsername] = useState(user?.username ?? "");
   const [bio, setBio] = useState(user?.bio ?? "");
   const [gallery, setGallery] = useState<GalleryItem[]>([]);

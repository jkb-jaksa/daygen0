import { lazy, Suspense } from "react";
import { Navigate, Route, Routes } from "react-router-dom";
import { GenerationProvider } from "../components/create/contexts/GenerationContext";
<<<<<<< HEAD
=======
import { GalleryProvider } from "../components/create/contexts/GalleryContext";
>>>>>>> 92597335

const CreateRefactored = lazy(() => import("../components/create/Create-refactored"));

const Loading = () => (
  <div className="flex min-h-[40vh] items-center justify-center text-theme-white">Loading…</div>
);

export default function GalleryRoutes() {
  return (
    <GenerationProvider>
<<<<<<< HEAD
      <Suspense fallback={<Loading />}>
        <Routes>
          <Route index element={<Create />} />
          <Route path=":section" element={<Create />} />
          <Route path="*" element={<Navigate to="" replace />} />
        </Routes>
      </Suspense>
=======
      <GalleryProvider>
        <Suspense fallback={<Loading />}>
          <Routes>
            <Route index element={<CreateRefactored />} />
            <Route path=":section" element={<CreateRefactored />} />
            <Route path="*" element={<Navigate to="" replace />} />
          </Routes>
        </Suspense>
      </GalleryProvider>
>>>>>>> 92597335
    </GenerationProvider>
  );
}<|MERGE_RESOLUTION|>--- conflicted
+++ resolved
@@ -1,10 +1,7 @@
 import { lazy, Suspense } from "react";
 import { Navigate, Route, Routes } from "react-router-dom";
 import { GenerationProvider } from "../components/create/contexts/GenerationContext";
-<<<<<<< HEAD
-=======
 import { GalleryProvider } from "../components/create/contexts/GalleryContext";
->>>>>>> 92597335
 
 const CreateRefactored = lazy(() => import("../components/create/Create-refactored"));
 
@@ -15,15 +12,6 @@
 export default function GalleryRoutes() {
   return (
     <GenerationProvider>
-<<<<<<< HEAD
-      <Suspense fallback={<Loading />}>
-        <Routes>
-          <Route index element={<Create />} />
-          <Route path=":section" element={<Create />} />
-          <Route path="*" element={<Navigate to="" replace />} />
-        </Routes>
-      </Suspense>
-=======
       <GalleryProvider>
         <Suspense fallback={<Loading />}>
           <Routes>
@@ -33,7 +21,6 @@
           </Routes>
         </Suspense>
       </GalleryProvider>
->>>>>>> 92597335
     </GenerationProvider>
   );
 }
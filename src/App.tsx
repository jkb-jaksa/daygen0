--- conflicted
+++ resolved
@@ -692,71 +692,6 @@
           <Navbar />
         </Suspense>
         <main id="main-content" tabIndex={-1} className="focus:outline-none">
-<<<<<<< HEAD
-        <Suspense fallback={<RouteFallback />}>
-          <Routes>
-            <Route path="/" element={<Home />} />
-            <Route path="/learn" element={<LearnLayout />}>
-              <Route index element={<Navigate to="use-cases" replace />} />
-              <Route path="use-cases" element={<Understand />} />
-              <Route path="tools" element={<KnowledgeBase />} />
-              <Route path="prompts" element={<Prompts />} />
-              <Route path="courses" element={<Courses />} />
-            </Route>
-            <Route path="/use-cases" element={<Navigate to="/learn/use-cases" replace />} />
-            <Route path="/learn/use-cases" element={<Navigate to="/learn/use-cases" replace />} />
-            <Route path="/knowledge-base" element={<Navigate to="/learn/tools" replace />} />
-            <Route path="/prompts" element={<Navigate to="/learn/prompts" replace />} />
-            <Route path="/courses" element={<Navigate to="/learn/courses" replace />} />
-            <Route path="/about-us" element={<AboutUs />} />
-            <Route path="/explore" element={<Explore />} />
-            <Route path="/learn/tools/:toolSlug" element={<LearnToolPage />} />
-            <Route path="/digital-copy" element={<DigitalCopy />} />
-            <Route element={<CreateProtectedLayout />}>
-              <Route path="/create/*" element={<CreateRoutes />} />
-              <Route path="/job/:jobId/*" element={<CreateRoutes />} />
-            </Route>
-            <Route 
-              path="/gallery/*" 
-              element={
-                <RequireAuth>
-                  <Suspense fallback={<RouteFallback />}>
-                    <AuthErrorBoundary fallbackRoute="/gallery" context="gallery">
-                      <GalleryRoutes />
-                    </AuthErrorBoundary>
-                  </Suspense>
-                </RequireAuth>
-              } 
-            />
-            <Route path="/upgrade" element={<Upgrade />} />
-            <Route path="/privacy-policy" element={<PrivacyPolicy />} />
-            <Route
-              path="/edit"
-              element={(
-                <RequireAuth>
-                  <Suspense fallback={<RouteFallback />}>
-                    <AuthErrorBoundary fallbackRoute="/create" context="editing">
-                      <GenerationProvider>
-                        <Edit />
-                      </GenerationProvider>
-                    </AuthErrorBoundary>
-                  </Suspense>
-                </RequireAuth>
-              )}
-            />
-            <Route path="/account" element={accountRouteElement} />
-            <Route path="/signup" element={accountRouteElement} />
-            <Route path="/reset-password" element={<ResetPasswordPage />} />
-            <Route path="/auth/callback" element={<AuthCallback />} />
-            <Route path="/auth/reset-password" element={<ResetPassword />} />
-            <Route path="/payment/success" element={<PaymentSuccess />} />
-            <Route path="/payment/cancel" element={<PaymentCancel />} />
-            <Route path="*" element={<Navigate to="/" replace />} />
-          </Routes>
-        </Suspense>
-      </main>
-      {isFooterVisible && (
-=======
           <Suspense fallback={<RouteFallback />}>
             <Routes>
               <Route path="/" element={<Home />} />
@@ -776,30 +711,10 @@
               <Route path="/explore" element={<Explore />} />
               <Route path="/learn/tools/:toolSlug" element={<LearnToolPage />} />
               <Route path="/digital-copy" element={<DigitalCopy />} />
-              <Route
-                path="/job/:jobId/*"
-                element={
-                  <RequireAuth>
-                    <Suspense fallback={<RouteFallback />}>
-                      <AuthErrorBoundary fallbackRoute="/create" context="creation">
-                        <CreateRoutes />
-                      </AuthErrorBoundary>
-                    </Suspense>
-                  </RequireAuth>
-                }
-              />
-              <Route
-                path="/create/*"
-                element={
-                  <RequireAuth>
-                    <Suspense fallback={<RouteFallback />}>
-                      <AuthErrorBoundary fallbackRoute="/create" context="creation">
-                        <CreateRoutes />
-                      </AuthErrorBoundary>
-                    </Suspense>
-                  </RequireAuth>
-                }
-              />
+              <Route element={<CreateProtectedLayout />}>
+                <Route path="/create/*" element={<CreateRoutes />} />
+                <Route path="/job/:jobId/*" element={<CreateRoutes />} />
+              </Route>
               <Route
                 path="/gallery/*"
                 element={
@@ -846,7 +761,6 @@
         )}
 
         {/* Debug Panel - Development Only */}
->>>>>>> b58efcf8
         <Suspense fallback={null}>
           <DebugPanel />
         </Suspense>
